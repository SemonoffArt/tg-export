#!/usr/bin/env python3
# -*- coding: utf-8 -*-

import re
import sys
import json
import time
import queue
import random
import socket
import struct
import sqlite3
import logging
import argparse
import binascii
import functools
import collections

import tgcli

<<<<<<< HEAD
__version__ = '1.2'
=======
__version__ = '3.0'
>>>>>>> 2c5f5c73

re_msglist = re.compile(r'^\[.*\]$')
re_onemsg = re.compile(r'^\{.+\}$')
re_getmsg = re.compile(r'^\*\*\* [0-9.]+ id=\d+$')

logging.basicConfig(stream=sys.stdout, format='%(asctime)s [%(levelname)s] %(message)s', level=logging.INFO)

class LRUCache:

    def __init__(self, maxlen):
        self.capacity = maxlen
        self.cache = collections.OrderedDict()

    def __getitem__(self, key):
        value = self.cache.pop(key)
        self.cache[key] = value
        return value

    def get(self, key):
        try:
            value = self.cache.pop(key)
            self.cache[key] = value
            return value
        except KeyError:
            return None

    def __setitem__(self, key, value):
        try:
            self.cache.pop(key)
        except KeyError:
            if len(self.cache) >= self.capacity:
                self.cache.popitem(last=False)
        self.cache[key] = value

def retry_or_log(attempts=2):
    def decorator(func):
        @functools.wraps(func)
        def wrapped(*args, **kwargs):
            for att in range(attempts):
                try:
                    return func(*args, **kwargs)
                except Exception as ex:
                    if att == attempts-1:
                        logging.exception('Wrapped function failed.')
        return wrapped
    return decorator

def uniq(seq, key=None): # Dave Kirby
    # Order preserving
    seen = set()
    if key:
        return [x for x in seq if key(x) not in seen and not seen.add(key(x))]
    else:
        return [x for x in seq if x not in seen and not seen.add(x)]

class tgl_peer_id_t(collections.namedtuple('tgl_peer_id_t', 'peer_type peer_id access_hash')):
    '''
    typedef struct {
      int peer_type;
      int peer_id;
      long long access_hash;
    } tgl_peer_id_t;
    '''
    TGL_PEER_USER = 1
    TGL_PEER_CHAT = 2
    TGL_PEER_GEO_CHAT = 3
    TGL_PEER_ENCR_CHAT = 4
    TGL_PEER_CHANNEL = 5
    TGL_PEER_TEMP_ID = 100
    TGL_PEER_RANDOM_ID = 101
    TGL_PEER_UNKNOWN = 0

    @classmethod
    def loads(cls, s):
        return cls._make(struct.unpack('<iiq', binascii.a2b_hex(s.lstrip('$'))))

    def dumps(self):
        return '$' + binascii.b2a_hex(struct.pack('<iiq', *self)).decode('ascii')

    @classmethod
    def from_peer(cls, peer):
        pid = peer['id']
        if isinstance(pid, str):
            return cls.loads(pid)
        elif peer['type'] == 'user':
            return cls(cls.TGL_PEER_USER, pid, 0)
        elif peer['type'] == 'chat':
            return cls(cls.TGL_PEER_CHAT, pid, 0)
        elif peer['type'] == 'encr_chat':
            return cls(cls.TGL_PEER_ENCR_CHAT, pid, 0)
        elif peer['type'] == 'channel':
            return cls(cls.TGL_PEER_CHANNEL, pid, 0)

    def to_id(self):
        # We assume peer_type is unsigned int.
        return self.peer_type<<32 | self.peer_id

class tgl_message_id_t(collections.namedtuple('tgl_message_id_t', 'peer_type peer_id id access_hash')):
    '''
    typedef struct tgl_message_id {
      unsigned peer_type;
      unsigned peer_id;
      long long id;
      long long access_hash;
    } tgl_message_id_t;

    The peer_type, peer_id and access_hash are the same as those of the chat.
    '''
    @classmethod
    def loads(cls, s):
        return cls._make(struct.unpack('<IIqq', binascii.a2b_hex(s)))

    def dumps(self):
        return binascii.b2a_hex(struct.pack('<IIqq', *self)).decode('ascii')

def getpeerid(obj, key):
    if key in obj:
        return tgl_peer_id_t.from_peer(obj[key]).to_id()

def getmsgid(obj, key):
    if key in obj:
        if isinstance(obj[key], int):
            return obj[key]
        else:
            return tgl_message_id_t.loads(obj[key]).id

def print_id(obj):
    try:
        return '%s#id%d' % (obj['peer_type'], obj['peer_id'])
    except KeyError:
        return obj['print_name']

def init_db(filename):
    global DB, CONN
    DB = sqlite3.connect(filename)
    CONN = DB.cursor()
    CONN.execute('CREATE TABLE IF NOT EXISTS messages ('
        'id INTEGER,'   # can be not unique in channels
        'src INTEGER,'  # tgl_peer_id_t.to_id
        'dest INTEGER,' # tgl_peer_id_t.to_id
        'text TEXT,'
        'media TEXT,'
        'date INTEGER,'
        'fwd_src INTEGER,' # tgl_peer_id_t.to_id
        'fwd_date INTEGER,'
        'reply_id INTEGER,'
        'out INTEGER,'
        'unread INTEGER,'
        'service INTEGER,'
        'action TEXT,'
        'flags INTEGER,'
        'PRIMARY KEY (id, dest)'
    ')')
    CONN.execute('CREATE TABLE IF NOT EXISTS users ('
        'id INTEGER PRIMARY KEY,' # peer_id
        'access_hash INTEGER,'
        'phone TEXT,'
        'username TEXT,'
        'first_name TEXT,'
        'last_name TEXT,'
        'flags INTEGER'
    ')')
    CONN.execute('CREATE TABLE IF NOT EXISTS chats ('
        'id INTEGER PRIMARY KEY,' # peer_id
        'access_hash INTEGER,'
        'title TEXT,'
        'members_num INTEGER,'
        'flags INTEGER'
    ')')
    CONN.execute('CREATE TABLE IF NOT EXISTS channels ('
        'id INTEGER PRIMARY KEY,' # peer_id
        'access_hash INTEGER,'
        'title TEXT,'
        'participants_count INTEGER,'
        'admins_count INTEGER,'
        'kicked_count INTEGER,'
        'flags INTEGER'
    ')')
    CONN.execute('CREATE TABLE IF NOT EXISTS peerinfo ('
        'id INTEGER PRIMARY KEY,' # tgl_peer_id_t.to_id
        'type TEXT,'
        'print_name TEXT,'
        'finished INTEGER'
    ')')

def update_peer(peer):
    global PEER_CACHE
    pst = tgl_peer_id_t.from_peer(peer)
    pid = pst.to_id()
    res = PEER_CACHE.get(pid)
    if res:
        return peer
    if 'peer_type' in peer:
        peer_type = peer['peer_type']
    else:
        peer_type = peer['type']
    if 'peer_id' in peer:
        peer_id = peer['peer_id']
    else:
        peer_id = peer['id']
    if peer_type == 'user':
        CONN.execute('REPLACE INTO users VALUES (?,?,?,?,?,?,?)', (peer_id, pst.access_hash, peer.get('phone'), peer.get('username'), peer.get('first_name'), peer.get('last_name'), peer.get('flags')))
    elif peer_type == 'chat':
        CONN.execute('REPLACE INTO chats VALUES (?,?,?,?,?)', (peer_id, pst.access_hash, peer.get('title'), peer.get('members_num'), peer.get('flags')))
    elif peer_type == 'channel':
        CONN.execute('REPLACE INTO channels VALUES (?,?,?,?,?,?,?)', (peer_id, pst.access_hash, peer.get('title'), peer.get('participants_count'), peer.get('admins_count'), peer.get('kicked_count'), peer.get('flags')))
    # not support encr_chat
    if CONN.execute('SELECT print_name FROM peerinfo WHERE id = ?', (pid,)).fetchone():
        CONN.execute('UPDATE peerinfo SET print_name = ? WHERE id = ?', (peer.get('print_name'), pid))
    else:
        CONN.execute('INSERT INTO peerinfo VALUES (?,?,?,?)', (pid, peer_type, peer.get('print_name'), 0))
    PEER_CACHE[pid] = peer
    return peer

def is_finished(peer):
    res = CONN.execute('SELECT finished FROM peerinfo WHERE id = ?', (tgl_peer_id_t.from_peer(peer).to_id(),)).fetchone()
    return res and res[0]

def set_finished(peer, pos):
    CONN.execute('UPDATE peerinfo SET finished = ? WHERE id = ?', (pos, tgl_peer_id_t.from_peer(peer).to_id()))

def reset_finished():
    CONN.execute('UPDATE peerinfo SET finished = 0')

def reset_finished():
    CONN.execute('UPDATE exportinfo SET finished = 0')

def log_msg(msg):
    if 'from' in msg:
        update_peer(msg['from'])
    if 'to' in msg:
        update_peer(msg['to'])
    if 'fwd_from' in msg:
        update_peer(msg['fwd_from'])
    ret = not CONN.execute('SELECT 1 FROM messages WHERE id = ? AND dest = ?', (msg['id'], getpeerid(msg, 'to'))).fetchone()
    # there can be messages like {"event": "message", "id": 561865}
    # empty messages can be written, and overwritten
    # json-tg.c:424  if (!(M->flags & TGLMF_CREATED)) { return res; }
    if ret or 'flags' in msg:
        CONN.execute('REPLACE INTO messages VALUES (?, ?, ?, ?, ?, ?, ?, ?, ?, ?, ?, ?, ?, ?)', (getmsgid(msg, 'id'), getpeerid(msg, 'from'), getpeerid(msg, 'to'), msg.get('text'), json.dumps(msg['media']) if 'media' in msg else None, msg.get('date'), getpeerid(msg, 'fwd_from'), msg.get('fwd_date'), getmsgid(msg, 'reply_id'), msg.get('out'), msg.get('unread'), msg.get('service'), json.dumps(msg['action']) if 'action' in msg else None, msg.get('flags')))
    return ret

def process(obj):
    if isinstance(obj, list):
        if not obj:
            return (False, 0)
        hit = 0
        for msg in obj:
            hit += log_msg(msg)
        return (True, hit)
    elif isinstance(obj, dict):
        msg = obj
<<<<<<< HEAD
        if msg.get('event') == 'message':
=======
        if msg.get('event') in ('message', 'service', 'read'):
>>>>>>> 2c5f5c73
            return (True, log_msg(msg))
        elif msg.get('event') == 'online-status':
            update_peer(msg['user'])
        elif 'peer' in msg:
            update_peer(msg['peer'])
        elif msg.get('result') == 'FAIL':
            if 'can not parse' in msg.get('error', ''):
                TGCLI.cmd_dialog_list()
                #raise ValueError(msg.get('error'))
            return (False, 0)
        return (None, None)
        # ignore non-json lines
    elif obj == '':
        raise ValueError('empty line received')
    return (None, None)

def purge_queue():
    while 1:
        try:
            process(MSG_Q.get_nowait())
        except queue.Empty:
            break

<<<<<<< HEAD
=======
def on_start():
    logging.info('Telegram-cli started.')
    time.sleep(2)
    TGCLI.cmd_dialog_list()
    logging.info('Telegram-cli is ready.')

>>>>>>> 2c5f5c73
def logging_fmt(msg):
    if msg.get('event') == 'message':
        dst = msg['to']['print_name'] if 'to' in msg else '<Unknown>'
        src = msg['from']['print_name'] if 'from' in msg else '<Unknown>'
        return ' '.join(filter(None, (dst, src, '>>>', msg.get('text', ''), str(msg.get('media', '')))))
    elif msg.get('event') == 'service':
        dst = msg['to']['print_name'] if 'to' in msg else '<Unknown>'
        src = msg['from']['print_name'] if 'from' in msg else '<Unknown>'
        return ' '.join(filter(None, (dst, src, '>>>', str(msg.get('action', '')))))
    else:
        return repr(msg)[:100]

<<<<<<< HEAD
def logging_status(pos, end=False):
    if pos % 1000:
        sys.stdout.write('.')
    elif pos:
        sys.stdout.write(str(pos))
    if end:
        if pos and pos % 1000:
            sys.stdout.write('%d\n' % pos)
=======
def logging_status(pos, end=False, seg=1000, length=None):
    if pos % seg:
        sys.stdout.write('.')
    elif pos:
        if length:
            sys.stdout.write('%.2f%%' % (pos * 100 / length))
        else:
            sys.stdout.write(str(pos))
    if end:
        if pos and pos % seg:
            if length:
                sys.stdout.write('%.2f%%\n' % (pos * 100 / length))
            else:
                sys.stdout.write('%d\n' % pos)
>>>>>>> 2c5f5c73
        else:
            sys.stdout.write('\n')
    sys.stdout.flush()

def export_for(item, pos=0, force=False):
    logging.info('Exporting messages for %s from %d' % (item['print_name'], pos))
    try:
        # Get the first 100
        if not pos:
            update_peer(item)
<<<<<<< HEAD
            msglist = TGCLI.cmd_history(item['print_name'], 100)
=======
            msglist = TGCLI.cmd_history(print_id(item), 100)
>>>>>>> 2c5f5c73
            res = process(msglist)
            logging_status(pos)
            pos = 100
        else:
            res = (True, 0)
        # Get the recently updated messages until overlapped
<<<<<<< HEAD
        finished = not force and is_finished(item)
        while res[0] is True and not (finished and res[1]):
            msglist = TGCLI.cmd_history(item['print_name'], 100, pos)
=======
        while res[0] is True and not res[1]:
            msglist = TGCLI.cmd_history(print_id(item), 100, pos)
            res = process(msglist)
            logging_status(pos)
            pos += 100
        # If force, then continue
        if not force:
            pos = max(pos, is_finished(item))
        # Else, get messages from the offset of last time
        # Until no message is returned (may be not true)
        while res[0] is True:
            msglist = TGCLI.cmd_history(print_id(item), 100, pos)
>>>>>>> 2c5f5c73
            res = process(msglist)
            logging_status(pos)
            pos += 100
    except Exception:
        logging_status(pos, True)
<<<<<<< HEAD
        return pos
    logging_status(pos, True)
    set_finished(item)
=======
        if pos > is_finished(item):
            set_finished(item, pos)
        return pos
    logging_status(pos, True)
    set_finished(item, pos)

def find_holes(minv, maxv, s):
    for n in range(minv, maxv + 1):
        if n not in s:
            yield n
>>>>>>> 2c5f5c73

def export_holes():
    '''
    Try to get remaining messages by using message id.
    '''
    # First we get messages that belong to ourselves,
    # i.e. not channel messages or encr-chat
    # 17179869184 = TGL_PEER_ENCR_CHAT 4<<32
    got = set(i[0] for i in CONN.execute('SELECT id FROM messages WHERE dest < 17179869184') if isinstance(i[0], int))
    # it doesn't verify peer_type, peer_id, access_hash
    if got:
        holes = [tgl_message_id_t(1, 0, n, 0) for n in find_holes(1, max(got), got)]
    # Then we get channel (supergroup) messages.
    if TG_TEST:
        channels = [tgl_peer_id_t(tgl_peer_id_t.TGL_PEER_CHANNEL, *i) for i in
                    CONN.execute('SELECT id, access_hash FROM channels')]
        for channel in channels:
            got = set(i[0] for i in CONN.execute('SELECT id FROM messages WHERE dest = ?', (channel.to_id(),)) if isinstance(i[0], int))
            if got:
                holes.extend(tgl_message_id_t(channel.peer_type, channel.peer_id, n, channel.access_hash) for n in find_holes(1, max(got), got))
    length = len(holes)
    logging.info('Getting the remaining %d messages...' % length)
    # we need some uncertainty to work around the uncertainty of telegram-cli
    random.shuffle(holes)
    # list of mids (may be str or int, depending on TG_TEST)
    failed = []
    for k, msg in enumerate(holes, 1):
        if TG_TEST:
            mid = msg.dumps()
        else:
            mid = msg.id
        try:
            res = process(TGCLI.send_command('get_message %s' % mid))
            if not res[0]:
                logging.warning('ID %s may not exist' % mid)
        except (socket.timeout, ValueError):
            failed.append(mid)
        except Exception:
            failed.append(mid)
            logging.exception('Failed to get message ID %s' % mid)
        if k % 10 == 0:
            logging_status(k, False, 100, length)
    logging_status(k, True, 100, length)
    purge_queue()
    while failed:
        length = len(failed)
        logging.info('Retrying the remaining %d messages...' % length)
        newlist = []
        # see above
        random.shuffle(failed)
        for k, mid in enumerate(failed, 1):
            try:
                res = process(TGCLI.send_command('get_message %s' % mid))
            except Exception:
<<<<<<< HEAD
                newlist.append(mid)
=======
                # such an old bug (`newlist` here was `failed`)
                newlist.append(mid)
            if k % 10 == 0:
                logging_status(k, False, 100, length)
        logging_status(k, True, 100, length)
>>>>>>> 2c5f5c73
        failed = newlist
        purge_queue()

def export_text(force=False):
<<<<<<< HEAD
    if force:
        reset_finished()
=======
    #if force:
        #reset_finished()
>>>>>>> 2c5f5c73
    logging.info('Getting contacts...')
    update_peer(TGCLI.cmd_get_self())
    items = TGCLI.cmd_contact_list()
    for item in items:
        update_peer(item)
    purge_queue()
    logging.info('Getting dialogs...')
    dlist = items = lastitems = TGCLI.cmd_dialog_list(100)
    dcount = 100
    while items:
        items = TGCLI.cmd_dialog_list(100, dcount)
        if frozenset(d['id'] for d in items) == frozenset(d['id'] for d in lastitems):
            break
        dlist.extend(items)
        dcount += 100
    for item in dlist:
        update_peer(item)
    logging.info('Exporting messages...')
    failed = []
    # we need some uncertainty to work around the uncertainty of telegram-cli
    random.shuffle(dlist)
    for item in dlist:
        res = export_for(item, 0, force)
        if res is not None:
            failed.append((item, res))
            logging.warning('Failed to get messages for %s from %d' % (item['print_name'], res))
        purge_queue()
    DB.commit()
    while failed:
        newlist = []
        for item, pos in failed:
            res = export_for(item, pos, force)
            if res is not None:
<<<<<<< HEAD
                newlist.append((item[0], res))
=======
                newlist.append((item, res))
>>>>>>> 2c5f5c73
                logging.warning('Failed to get messages for %s from %d' % (item['print_name'], res))
            purge_queue()
        failed = newlist
        DB.commit()
    logging.info('Export to database completed.')

DB = None
CONN = None
PEER_CACHE = LRUCache(10)
MSG_Q = queue.Queue()
TGCLI = None
DLDIR = '.'
TG_TEST = True

def main(argv):
    global TGCLI, DLDIR, TG_TEST
    parser = argparse.ArgumentParser(description="Export Telegram messages.")
    parser.add_argument("-o", "--output", help="output path", default="export")
<<<<<<< HEAD
    parser.add_argument("-d", "--db", help="database path", default="tg-export2.db")
    parser.add_argument("-f", "--force", help="force download all messages", action='store_true')
    parser.add_argument("-l", "--logging", help="logging mode (keep running)", action='store_true')
=======
    parser.add_argument("-d", "--db", help="database path", default="tg-export3.db")
    parser.add_argument("-f", "--force", help="force download all messages", action='store_true')
    parser.add_argument("-B", "--batch-only", help="fetch messages in batch only, don't try to get more missing messages", action='store_true')
    parser.add_argument("-l", "--logging", help="logging mode (keep running)", action='store_true')
    parser.add_argument("-L", "--keep-logging", help="first export, then keep logging", action='store_true')
>>>>>>> 2c5f5c73
    parser.add_argument("-e", "--tgbin", help="telegram-cli binary path", default="bin/telegram-cli")
    args = parser.parse_args(argv)

    DLDIR = args.output
    init_db(args.db)

    TGCLI = tgcli.TelegramCliInterface(args.tgbin, extra_args=('-W',), run=False, timeout=30)
    TGCLI.on_json = MSG_Q.put
<<<<<<< HEAD
    #TGCLI.on_info = tgcli.do_nothing
    #TGCLI.on_text = MSG_Q.put
    TGCLI.run()
    TGCLI.ready.wait()
    time.sleep(1)

    try:
        if args.logging:
=======
    TGCLI.on_info = lambda s: tgcli.logger.info(s) if not re_getmsg.match(s) else None
    #TGCLI.on_text = MSG_Q.put
    #TGCLI.on_start = on_start
    TGCLI.run()
    TGCLI.ready.wait()
    time.sleep(1)

    # the 'test' branch of tg has channel support
    TG_TEST = 'channel' in TGCLI.cmd_help()

    try:
        if not args.logging:
            export_text(args.force)
            if not args.batch_only:
                export_holes()
        if args.logging or args.keep_logging:
>>>>>>> 2c5f5c73
            while TGCLI.ready.is_set():
                d = MSG_Q.get()
                logging.info(logging_fmt(d))
                process(d)
<<<<<<< HEAD
        else:
            export_text(args.force)
            export_holes()
=======
>>>>>>> 2c5f5c73
    finally:
        TGCLI.close()
        purge_queue()
        DB.commit()

if __name__ == '__main__':
    sys.exit(main(sys.argv[1:]))<|MERGE_RESOLUTION|>--- conflicted
+++ resolved
@@ -18,11 +18,7 @@
 
 import tgcli
 
-<<<<<<< HEAD
-__version__ = '1.2'
-=======
 __version__ = '3.0'
->>>>>>> 2c5f5c73
 
 re_msglist = re.compile(r'^\[.*\]$')
 re_onemsg = re.compile(r'^\{.+\}$')
@@ -247,9 +243,6 @@
 def reset_finished():
     CONN.execute('UPDATE peerinfo SET finished = 0')
 
-def reset_finished():
-    CONN.execute('UPDATE exportinfo SET finished = 0')
-
 def log_msg(msg):
     if 'from' in msg:
         update_peer(msg['from'])
@@ -275,11 +268,7 @@
         return (True, hit)
     elif isinstance(obj, dict):
         msg = obj
-<<<<<<< HEAD
-        if msg.get('event') == 'message':
-=======
         if msg.get('event') in ('message', 'service', 'read'):
->>>>>>> 2c5f5c73
             return (True, log_msg(msg))
         elif msg.get('event') == 'online-status':
             update_peer(msg['user'])
@@ -303,15 +292,12 @@
         except queue.Empty:
             break
 
-<<<<<<< HEAD
-=======
 def on_start():
     logging.info('Telegram-cli started.')
     time.sleep(2)
     TGCLI.cmd_dialog_list()
     logging.info('Telegram-cli is ready.')
 
->>>>>>> 2c5f5c73
 def logging_fmt(msg):
     if msg.get('event') == 'message':
         dst = msg['to']['print_name'] if 'to' in msg else '<Unknown>'
@@ -324,16 +310,6 @@
     else:
         return repr(msg)[:100]
 
-<<<<<<< HEAD
-def logging_status(pos, end=False):
-    if pos % 1000:
-        sys.stdout.write('.')
-    elif pos:
-        sys.stdout.write(str(pos))
-    if end:
-        if pos and pos % 1000:
-            sys.stdout.write('%d\n' % pos)
-=======
 def logging_status(pos, end=False, seg=1000, length=None):
     if pos % seg:
         sys.stdout.write('.')
@@ -348,7 +324,6 @@
                 sys.stdout.write('%.2f%%\n' % (pos * 100 / length))
             else:
                 sys.stdout.write('%d\n' % pos)
->>>>>>> 2c5f5c73
         else:
             sys.stdout.write('\n')
     sys.stdout.flush()
@@ -359,22 +334,13 @@
         # Get the first 100
         if not pos:
             update_peer(item)
-<<<<<<< HEAD
-            msglist = TGCLI.cmd_history(item['print_name'], 100)
-=======
             msglist = TGCLI.cmd_history(print_id(item), 100)
->>>>>>> 2c5f5c73
             res = process(msglist)
             logging_status(pos)
             pos = 100
         else:
             res = (True, 0)
         # Get the recently updated messages until overlapped
-<<<<<<< HEAD
-        finished = not force and is_finished(item)
-        while res[0] is True and not (finished and res[1]):
-            msglist = TGCLI.cmd_history(item['print_name'], 100, pos)
-=======
         while res[0] is True and not res[1]:
             msglist = TGCLI.cmd_history(print_id(item), 100, pos)
             res = process(msglist)
@@ -387,17 +353,11 @@
         # Until no message is returned (may be not true)
         while res[0] is True:
             msglist = TGCLI.cmd_history(print_id(item), 100, pos)
->>>>>>> 2c5f5c73
             res = process(msglist)
             logging_status(pos)
             pos += 100
     except Exception:
         logging_status(pos, True)
-<<<<<<< HEAD
-        return pos
-    logging_status(pos, True)
-    set_finished(item)
-=======
         if pos > is_finished(item):
             set_finished(item, pos)
         return pos
@@ -408,7 +368,6 @@
     for n in range(minv, maxv + 1):
         if n not in s:
             yield n
->>>>>>> 2c5f5c73
 
 def export_holes():
     '''
@@ -463,26 +422,17 @@
             try:
                 res = process(TGCLI.send_command('get_message %s' % mid))
             except Exception:
-<<<<<<< HEAD
-                newlist.append(mid)
-=======
                 # such an old bug (`newlist` here was `failed`)
                 newlist.append(mid)
             if k % 10 == 0:
                 logging_status(k, False, 100, length)
         logging_status(k, True, 100, length)
->>>>>>> 2c5f5c73
         failed = newlist
         purge_queue()
 
 def export_text(force=False):
-<<<<<<< HEAD
-    if force:
-        reset_finished()
-=======
     #if force:
         #reset_finished()
->>>>>>> 2c5f5c73
     logging.info('Getting contacts...')
     update_peer(TGCLI.cmd_get_self())
     items = TGCLI.cmd_contact_list()
@@ -516,11 +466,7 @@
         for item, pos in failed:
             res = export_for(item, pos, force)
             if res is not None:
-<<<<<<< HEAD
-                newlist.append((item[0], res))
-=======
                 newlist.append((item, res))
->>>>>>> 2c5f5c73
                 logging.warning('Failed to get messages for %s from %d' % (item['print_name'], res))
             purge_queue()
         failed = newlist
@@ -539,17 +485,11 @@
     global TGCLI, DLDIR, TG_TEST
     parser = argparse.ArgumentParser(description="Export Telegram messages.")
     parser.add_argument("-o", "--output", help="output path", default="export")
-<<<<<<< HEAD
-    parser.add_argument("-d", "--db", help="database path", default="tg-export2.db")
-    parser.add_argument("-f", "--force", help="force download all messages", action='store_true')
-    parser.add_argument("-l", "--logging", help="logging mode (keep running)", action='store_true')
-=======
     parser.add_argument("-d", "--db", help="database path", default="tg-export3.db")
     parser.add_argument("-f", "--force", help="force download all messages", action='store_true')
     parser.add_argument("-B", "--batch-only", help="fetch messages in batch only, don't try to get more missing messages", action='store_true')
     parser.add_argument("-l", "--logging", help="logging mode (keep running)", action='store_true')
     parser.add_argument("-L", "--keep-logging", help="first export, then keep logging", action='store_true')
->>>>>>> 2c5f5c73
     parser.add_argument("-e", "--tgbin", help="telegram-cli binary path", default="bin/telegram-cli")
     args = parser.parse_args(argv)
 
@@ -558,16 +498,6 @@
 
     TGCLI = tgcli.TelegramCliInterface(args.tgbin, extra_args=('-W',), run=False, timeout=30)
     TGCLI.on_json = MSG_Q.put
-<<<<<<< HEAD
-    #TGCLI.on_info = tgcli.do_nothing
-    #TGCLI.on_text = MSG_Q.put
-    TGCLI.run()
-    TGCLI.ready.wait()
-    time.sleep(1)
-
-    try:
-        if args.logging:
-=======
     TGCLI.on_info = lambda s: tgcli.logger.info(s) if not re_getmsg.match(s) else None
     #TGCLI.on_text = MSG_Q.put
     #TGCLI.on_start = on_start
@@ -584,17 +514,10 @@
             if not args.batch_only:
                 export_holes()
         if args.logging or args.keep_logging:
->>>>>>> 2c5f5c73
             while TGCLI.ready.is_set():
                 d = MSG_Q.get()
                 logging.info(logging_fmt(d))
                 process(d)
-<<<<<<< HEAD
-        else:
-            export_text(args.force)
-            export_holes()
-=======
->>>>>>> 2c5f5c73
     finally:
         TGCLI.close()
         purge_queue()
